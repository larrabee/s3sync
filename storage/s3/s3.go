--- conflicted
+++ resolved
@@ -3,16 +3,8 @@
 import (
 	"bytes"
 	"context"
-<<<<<<< HEAD
 	"crypto/tls"
-=======
 	"errors"
-	"io"
-	"net/url"
-	"strings"
-	"time"
-
->>>>>>> fb5649b2
 	"github.com/aws/aws-sdk-go/aws"
 	"github.com/aws/aws-sdk-go/aws/credentials"
 	"github.com/aws/aws-sdk-go/aws/defaults"
@@ -20,14 +12,11 @@
 	"github.com/aws/aws-sdk-go/service/s3"
 	"github.com/larrabee/ratelimit"
 	"github.com/larrabee/s3sync/storage"
-<<<<<<< HEAD
 	"io"
 	"net/http"
 	"net/url"
 	"strings"
 	"time"
-=======
->>>>>>> fb5649b2
 )
 
 // S3Storage configuration.
@@ -148,20 +137,20 @@
 // PutObject saves object to S3.
 // PutObject ignore VersionId, it always save object as latest version.
 func (st *S3Storage) PutObject(obj *storage.Object) error {
-  var objReader io.ReadSeeker
-  if obj.Content == nil {
-    if obj.ContentStream == nil {
-      return errors.New("object has no content")
-    }
-    buf := bytes.NewBuffer(make([]byte, 0, aws.Int64Value(obj.ContentLength)))
-    if _, err := io.Copy(ratelimit.NewWriter(buf, st.rlBucket), obj.ContentStream); err != nil {
-      return err
-    }
-    obj.ContentStream.Close()
-    objReader = bytes.NewReader(buf.Bytes())
-  } else {
-	  objReader = bytes.NewReader(*obj.Content)
-  }
+	var objReader io.ReadSeeker
+	if obj.Content == nil {
+		if obj.ContentStream == nil {
+			return errors.New("object has no content")
+		}
+		buf := bytes.NewBuffer(make([]byte, 0, aws.Int64Value(obj.ContentLength)))
+		if _, err := io.Copy(ratelimit.NewWriter(buf, st.rlBucket), obj.ContentStream); err != nil {
+			return err
+		}
+		obj.ContentStream.Close()
+		objReader = bytes.NewReader(buf.Bytes())
+	} else {
+		objReader = bytes.NewReader(*obj.Content)
+	}
 
 	rlReader := ratelimit.NewReadSeeker(objReader, st.rlBucket)
 
